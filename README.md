--- conflicted
+++ resolved
@@ -2,11 +2,7 @@
 
 ⚠️ **This software is experimental.** ⚠️
 
-<<<<<<< HEAD
-ℹ️ The latest version is **v0.9.0**.
-=======
 ℹ️ The latest version is **v0.8.2**.
->>>>>>> 1a82fc71
 
 [ExternalDNS](https://github.com/kubernetes-sigs/external-dns) is a Kubernetes
 add-on for automatically DNS records for Kubernetes services using different
@@ -81,11 +77,7 @@
   webhook:
     image:
       repository: ghcr.io/mconfalonieri/external-dns-hetzner-webhook
-<<<<<<< HEAD
-      tag: v0.9.0
-=======
       tag: v0.8.2
->>>>>>> 1a82fc71
     env:
       - name: HETZNER_API_KEY
         valueFrom:
@@ -142,11 +134,7 @@
 
 sidecars:
   - name: hetzner-webhook
-<<<<<<< HEAD
-    image: ghcr.io/mconfalonieri/external-dns-hetzner-webhook:v0.9.0
-=======
     image: ghcr.io/mconfalonieri/external-dns-hetzner-webhook:v0.8.2
->>>>>>> 1a82fc71
     ports:
       - containerPort: 8888
         name: webhook
